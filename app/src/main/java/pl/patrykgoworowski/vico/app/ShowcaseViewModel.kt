/*
 * Copyright (c) 2021. Patryk Goworowski
 *
 * Licensed under the Apache License, Version 2.0 (the "License");
 * you may not use this file except in compliance with the License.
 * You may obtain a copy of the License at
 *
 *     https://www.apache.org/licenses/LICENSE-2.0
 *
 * Unless required by applicable law or agreed to in writing, software
 * distributed under the License is distributed on an "AS IS" BASIS,
 * WITHOUT WARRANTIES OR CONDITIONS OF ANY KIND, either express or implied.
 * See the License for the specific language governing permissions and
 * limitations under the License.
 */

package pl.patrykgoworowski.vico.app

import androidx.lifecycle.ViewModel
import androidx.lifecycle.viewModelScope
import kotlinx.coroutines.currentCoroutineContext
import kotlinx.coroutines.delay
import kotlinx.coroutines.isActive
import kotlinx.coroutines.launch
import pl.patrykgoworowski.vico.core.entry.ChartEntryModel
import pl.patrykgoworowski.vico.core.entry.ChartEntryModelProducer
import pl.patrykgoworowski.vico.core.entry.composed.ComposedChartEntryModelProducer
import pl.patrykgoworowski.vico.core.entry.composed.plus
import pl.patrykgoworowski.vico.core.util.RandomEntriesGenerator

internal class ShowcaseViewModel : ViewModel() {

    private val generator = RandomEntriesGenerator(0..GENERATOR_X_RANGE_TOP)
    private val multiGenerator = RandomEntriesGenerator(0..MULTI_GENERATOR_X_RANGE_TOP)

<<<<<<< HEAD
    public val chartEntryModelProducer: ChartEntryModelProducer = ChartEntryModelProducer()

    public val multiChartEntryModelProducer: ChartEntryModelProducer = ChartEntryModelProducer()

    public val composedChartEntryModelProducer: ComposedChartEntryModelProducer<ChartEntryModel> =
        multiChartEntryModelProducer + chartEntryModelProducer
=======
    internal val entries: ChartEntryModelProducer = ChartEntryModelProducer(diffAnimator = DefaultDiffAnimator())
    internal val multiEntries: ChartEntryModelProducer = ChartEntryModelProducer(diffAnimator = DefaultDiffAnimator())

    internal val composedEntries: ComposedChartEntryModelProducer<ChartEntryModel> = multiEntries + entries
>>>>>>> efc1b15c

    internal var chartStyleOverrideManager: ChartStyleOverrideManager = ChartStyleOverrideManager()

    init {
        viewModelScope.launch {
            while (currentCoroutineContext().isActive) {
                chartEntryModelProducer.setEntries(generator.generateRandomEntries())
                multiChartEntryModelProducer.setEntries(
                    List(size = MULTI_ENTRIES_COMBINED) { multiGenerator.generateRandomEntries() }
                )
                delay(UPDATE_FREQUENCY)
            }
        }
    }

    private companion object {
        const val MULTI_ENTRIES_COMBINED = 3
        const val GENERATOR_X_RANGE_TOP = 96
        const val MULTI_GENERATOR_X_RANGE_TOP = GENERATOR_X_RANGE_TOP / MULTI_ENTRIES_COMBINED
        const val UPDATE_FREQUENCY = 2000L
    }
}<|MERGE_RESOLUTION|>--- conflicted
+++ resolved
@@ -33,19 +33,12 @@
     private val generator = RandomEntriesGenerator(0..GENERATOR_X_RANGE_TOP)
     private val multiGenerator = RandomEntriesGenerator(0..MULTI_GENERATOR_X_RANGE_TOP)
 
-<<<<<<< HEAD
-    public val chartEntryModelProducer: ChartEntryModelProducer = ChartEntryModelProducer()
+    internal val chartEntryModelProducer: ChartEntryModelProducer = ChartEntryModelProducer()
 
-    public val multiChartEntryModelProducer: ChartEntryModelProducer = ChartEntryModelProducer()
+    internal val multiChartEntryModelProducer: ChartEntryModelProducer = ChartEntryModelProducer()
 
-    public val composedChartEntryModelProducer: ComposedChartEntryModelProducer<ChartEntryModel> =
+    internal val composedChartEntryModelProducer: ComposedChartEntryModelProducer<ChartEntryModel> =
         multiChartEntryModelProducer + chartEntryModelProducer
-=======
-    internal val entries: ChartEntryModelProducer = ChartEntryModelProducer(diffAnimator = DefaultDiffAnimator())
-    internal val multiEntries: ChartEntryModelProducer = ChartEntryModelProducer(diffAnimator = DefaultDiffAnimator())
-
-    internal val composedEntries: ComposedChartEntryModelProducer<ChartEntryModel> = multiEntries + entries
->>>>>>> efc1b15c
 
     internal var chartStyleOverrideManager: ChartStyleOverrideManager = ChartStyleOverrideManager()
 
