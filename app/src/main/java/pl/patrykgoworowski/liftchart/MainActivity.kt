--- conflicted
+++ resolved
@@ -4,11 +4,7 @@
 import android.os.Bundle
 import androidx.appcompat.app.AppCompatActivity
 import androidx.core.view.updatePadding
-<<<<<<< HEAD
-=======
 import com.google.android.material.shape.MaterialShapeDrawable
-import com.google.android.material.tabs.TabLayoutMediator
->>>>>>> 867a425b
 import pl.patrykgoworowski.liftchart.databinding.ActivityMainBinding
 import pl.patrykgoworowski.liftchart.extension.enableEdgeToEdge
 import pl.patrykgoworowski.liftchart.extension.statusBarInsets
@@ -32,26 +28,14 @@
         val binding = ActivityMainBinding.inflate(layoutInflater)
         setContentView(binding.root)
 
-<<<<<<< HEAD
         if (savedInstanceState == null) navigator.navigateTo(Navigator.Screen.ComposeShowcase)
 
-        binding.apply {
-=======
         with(binding) {
-            viewPager.adapter = ShowcaseFragmentAdapter(this@MainActivity)
->>>>>>> 867a425b
-
-            tabLayout.setSelectedTabIndicator(
-                roundedCornersShape(topLeftPercent = 100, topRightPercent = 100)
-                    .toDrawable(intrinsicHeight = 3.dp.toInt())
-            )
-
-            with(topBar) {
+            tabLayout.apply {
                 setOnApplyWindowInsetsListener { view, insets ->
                     view.updatePadding(top = insets.statusBarInsets.top)
                     insets
                 }
-<<<<<<< HEAD
                 setSelectedTabIndicator(tabIndicator)
                 addTab(newTab().setText(R.string.showcase_compose_title))
                 addTab(newTab().setText(R.string.showcase_view_title))
@@ -63,13 +47,6 @@
                     }
                     navigator.navigateTo(screen)
                 }
-=======
-
-                background =
-                    MaterialShapeDrawable.createWithElevationOverlay(this@MainActivity).apply {
-                        elevation = topBar.elevation
-                    }
->>>>>>> 867a425b
             }
 
         }
